# MDS Capstone Project: Afforestation Monitoring

![Tests](https://github.com/ptompalski/MDSAfforestationMonitoring/actions/workflows/run_test.yaml/badge.svg)
[![License](https://img.shields.io/badge/License-GPL--3-blue)](./LICENSE)
[![Python Version](https://img.shields.io/badge/Python-3.12.11-blue)](https://www.python.org/downloads/release/python-31211/)
[![PyTorch Version](https://img.shields.io/badge/PyTorch-2.7.0-red)](https://pytorch.org/blog/pytorch-2-7/)
<<<<<<< HEAD
[![Report](https://img.shields.io/badge/Report-Technical-orange)](./reports/technical/report.pdf)
=======
>>>>>>> 045b368a

## Summary

### Project Overview
<<<<<<< HEAD

Monitoring afforestation across hundreds of remote and ecologically diverse sites in Canada presents a significant challenge, particularly due to the weak spectral signals produced by sparse canopies during the early stages of tree growth. This project investigates the feasibility of leveraging remote sensing and machine learning to support large-scale forest restoration efforts.

We focus on two central research questions:

1. Can satellite-derived vegetation indices and site-level data accurately predict tree survival over time in large-scale afforestation programs?
2. What modeling approaches are most effective for this predictive task?

Using data from Canada’s **2 Billion Trees** initiative, we trained a suite of classical machine learning models, including:

- [Logistic Regression](https://scikit-learn.org/stable/modules/generated/sklearn.linear_model.LogisticRegression.html)
- [Random Forest](https://scikit-learn.org/stable/modules/generated/sklearn.ensemble.RandomForestClassifier.html)  
  via the [Scikit-learn](https://scikit-learn.org/stable/index.html) library
- [Gradient Boosting Machine (GBM)](https://xgboost.readthedocs.io/en/latest/python/python_api.html#module-xgboost.sklearn)  
  using the [XGBoost](https://xgboost.readthedocs.io/en/latest/index.html) library

To better model the sequential and seasonal dynamics of vegetation indices, we further developed deep learning models using [PyTorch](https://pytorch.org/), specifically:

- [Long Short-Term Memory (LSTM)](https://pytorch.org/docs/stable/generated/torch.nn.LSTM.html) networks
- [Gated Recurrent Unit (GRU)](https://pytorch.org/docs/stable/generated/torch.nn.GRU.html) networks

### Deliverables

This project provides the following key deliverables:

1. **Reproducible model pipeline**:  
   A complete, tested, and modular pipeline for data preprocessing, model training, and performance evaluation, implemented in Python.  
   Users can run the entire workflow via the provided [Makefile](./Makefile).  
   See the [`QuickStart Guide`](./quickstart_guide.md) for setup and usage instructions.

2. **Technical report**:  
   A comprehensive [technical report](./reports/technical/report.pdf) detailing the analysis, modeling approaches, results, and recommendations for future development.

### Repository Structure

The deliverables are organized into the following directories:

- [`data/`](./data):  
  Placeholder directories for the raw, interim (partially processed), and fully processed datasets:

  - [`raw/`](./data/raw): Unmodified source data
  - [`interim/`](./data/interim): Data after partial preprocessing
  - [`processed/`](./data/processed): Final cleaned dataset used for modeling

  **Note:** Due to privacy restrictions, data is not included in the repository. To request access, please contact [Piotr Tompalski](https://github.com/ptompalski).

- [`src/`](./src):  
  Contains all core Python scripts used to run the full modeling pipeline. Subdirectories are organized by pipeline stage:

  - [`data/`](./src/data):  
    Scripts for data preprocessing, cleaning, and preparation prior to modeling.
  - [`models/`](./src/models):  
    Scripts for constructing untrained model instances (classical and deep learning).
  - [`training/`](./src/training):  
    Handles model training and hyperparameter tuning routines.
  - [`slurm_jobs/`](./src/slurm_jobs):  
    Job submission scripts for training deep learning models on the [UBC Sockeye Computing Platform](https://arc.ubc.ca/compute-storage/ubc-arc-sockeye), using the [Slurm](https://slurm.schedmd.com/overview.html) cluster manager.  
    These are not required for local execution, but are included to support reproducibility and extension on high-performance computing systems.
  - [`evaluation/`](./src/evaluation):  
    Scripts for evaluating trained models using various classification metrics.

- [`models/`](./models):  
  Contains serialized model objects (`.joblib` for classical ML, `.pth` for deep learning).  
  Models are grouped by the binary classification threshold used during training:

  - [`50/`](./models/50), [`60/`](./models/60), [`70/`](./models/70), [`80/`](./models/80)  
    For example, a tuned Gradient Boosting model trained with a 70% survival threshold is saved at:  
    `models/70/tuned_gradient_boosting.joblib`

  Each threshold folder also includes a `logs/` subdirectory with CSV files summarizing hyperparameter search results.

- [`results/`](./results):  
  Stores model evaluation outputs, including `.csv` and `.joblib` files with key error metrics—such as confusion matrices, precision-recall (PR) and ROC curves, and $F_1$ scores.  
  Results are organized by classification threshold, consistent with the structure of the [`models/`](./models) directory.

- [`reports/`](./reports):  
  Contains all documents and source files related to the three reports generated during the project:

  - [`proposal/`](./reports/proposal):  
    Includes the [proposal report](./reports/proposal/report.pdf), outlining the project's initial objectives, proposed methodology, and expected deliverables.
  - [`technical/`](./reports/technical):  
    Contains the [technical report](./reports/technical/report.pdf), which provides a detailed account of the full analysis—including methodology, modeling results, evaluation, and future directions.
  - [`final/`](./reports/final):  
    Includes the [MDS final report](./reports/final/report.pdf), a concise summary of the technical report, submitted for internal program assessment.

- [`img/`](./img/):  
  Contains plots, diagrams, and other visual assets used in the reports and documentation.

- [`tests/`](./tests/):  
  A comprehensive test suite for validating all core pipeline scripts, implemented using the [pytest](https://docs.pytest.org/en/stable/) framework.

## Prerequisites

### Quarto

[Quarto](https://quarto.org/) is an open-source publishing system that supports reproducible documents using Markdown and executable code. While rendered reports are already included in the repository, **Quarto is required to re-render them locally** to validate reproducibility. Installation instructions are available in the [Get Started Guide](https://quarto.org/docs/get-started/).

### Conda

[Conda](https://docs.conda.io/projects/conda/en/latest/index.html) is an environment and package manager used to handle software dependencies in isolated environments. This project uses Conda to ensure reproducibility and prevent library conflicts. Three environments are provided at the root of the repository:

- [`environment.yml`](./environment.yml): Core environment for executing the pipeline.
- [`environment-dev.yml`](./environment-dev.yml): Development environment for testing and report generation; includes additional packages beyond the core environment.
- [`environment-dev-gpu.yml`](./environment-dev-gpu.yml): GPU-compatible environment for use on the UBC Sockeye platform. Included for transparency; not intended for general use.

To install Conda, refer to the [User Guide](https://docs.conda.io/projects/conda/en/latest/user-guide/index.html). If you prefer a minimal installation, you can install [Miniconda3](https://docs.conda.io/en/latest/miniconda.html), which provides the same functionality with a smaller footprint.

For instructions on creating and activating environments, see the [`QuickStart Guide`](./quickstart_guide.md).

## Rendering the Reports

To generate any of the project reports as PDFs, run the following command in your terminal:
=======

Monitoring afforestation across hundreds of remote and ecologically diverse sites in Canada presents a significant challenge, particularly due to the weak spectral signals produced by sparse canopies during the early stages of tree growth. This project investigates the feasibility of leveraging remote sensing and machine learning to support large-scale forest restoration efforts.

We focus on two central research questions:

1. Can satellite-derived vegetation indices and site-level data accurately predict tree survival over time in large-scale afforestation programs?
2. What modeling approaches are most effective for this predictive task?

Using data from Canada’s **2 Billion Trees** initiative, we trained a suite of classical machine learning models, including:

- [Logistic Regression](https://scikit-learn.org/stable/modules/generated/sklearn.linear_model.LogisticRegression.html)
- [Random Forest](https://scikit-learn.org/stable/modules/generated/sklearn.ensemble.RandomForestClassifier.html)  
  via the [Scikit-learn](https://scikit-learn.org/stable/index.html) library
- [Gradient Boosting Machine (GBM)](https://xgboost.readthedocs.io/en/latest/python/python_api.html#module-xgboost.sklearn)  
  using the [XGBoost](https://xgboost.readthedocs.io/en/latest/index.html) library

To better model the sequential and seasonal dynamics of vegetation indices, we further developed deep learning models using [PyTorch](https://pytorch.org/), specifically:

- [Long Short-Term Memory (LSTM)](https://pytorch.org/docs/stable/generated/torch.nn.LSTM.html) networks
- [Gated Recurrent Unit (GRU)](https://pytorch.org/docs/stable/generated/torch.nn.GRU.html) networks

### Deliverables

This project provides the following key deliverables:

1. **Reproducible model pipeline**:  
   A complete, tested, and modular pipeline for data preprocessing, model training, and performance evaluation, implemented in Python.  
   Users can run the entire workflow via the provided [Makefile](./Makefile).  
   See the [`Quick Start Guide`](./notebooks/data_product_quickstart.ipynb) for setup and usage instructions.

2. **Technical report**:  
   A comprehensive [technical report](./reports/technical/report.pdf) detailing the analysis, modeling approaches, results, and recommendations for future development.

### Repository Structure

The deliverables are organized into the following directories:

- [`data/`](./data):  
  Placeholder directories for the raw, interim (partially processed), and fully processed datasets:  
  - [`raw/`](./data/raw): Unmodified source data  
  - [`interim/`](./data/interim): Data after partial preprocessing  
  - [`processed/`](./data/processed): Final cleaned dataset used for modeling  
  
  **Note:** Due to privacy restrictions, data is not included in the repository. To request access, please contact [Piotr Tompalski](https://github.com/ptompalski).

- [`src/`](./src):  
  Contains all core Python scripts used to run the full modeling pipeline. Subdirectories are organized by pipeline stage:
  - [`data/`](./src/data):  
    Scripts for data preprocessing, cleaning, and preparation prior to modeling.
  - [`models/`](./src/models):  
    Scripts for constructing untrained model instances (classical and deep learning).
  - [`training/`](./src/training):  
    Handles model training and hyperparameter tuning routines.
  - [`slurm_jobs/`](./src/slurm_jobs):  
    Job submission scripts for training deep learning models on the [UBC Sockeye Computing Platform](https://arc.ubc.ca/compute-storage/ubc-arc-sockeye), using the [Slurm](https://slurm.schedmd.com/overview.html) cluster manager.  
    These are not required for local execution, but are included to support reproducibility and extension on high-performance computing systems.
  - [`evaluation/`](./src/evaluation):  
    Scripts for evaluating trained models using various classification metrics.

- [`models/`](./models):  
  Contains serialized model objects (`.joblib` for classical ML, `.pth` for deep learning).  
  Models are grouped by the binary classification threshold used during training:  
  - [`50/`](./models/50), [`60/`](./models/60), [`70/`](./models/70), [`80/`](./models/80)  
    For example, a tuned Gradient Boosting model trained with a 70% survival threshold is saved at:  
    `models/70/tuned_gradient_boosting.joblib`  

  Each threshold folder also includes a `logs/` subdirectory with CSV files summarizing hyperparameter search results.
  
- [`results/`](./results):  
  Stores model evaluation outputs, including `.csv` and `.joblib` files with key error metrics—such as confusion matrices, precision-recall (PR) and ROC curves, and $F_1$ scores.  
  Results are organized by classification threshold, consistent with the structure of the [`models/`](./models) directory.

- [`reports/`](./reports):  
  Contains all documents and source files related to the three reports generated during the project:
  - [`proposal/`](./reports/proposal):  
    Includes the [proposal report](./reports/proposal/report.pdf), outlining the project's initial objectives, proposed methodology, and expected deliverables.
  - [`technical/`](./reports/technical):  
    Contains the [technical report](./reports/technical/report.pdf), which provides a detailed account of the full analysis—including methodology, modeling results, evaluation, and future directions.
  - [`final/`](./reports/final):  
    Includes the [MDS final report](./reports/final/report.pdf), a concise summary of the technical report, submitted for internal program assessment.

- [`img/`](./img/):  
  Contains plots, diagrams, and other visual assets used in the reports and documentation.

- [`tests/`](./tests/):  
  A comprehensive test suite for validating all core pipeline scripts, implemented using the [pytest](https://docs.pytest.org/en/stable/) framework.

## Prerequisites

### Quarto

[Quarto](https://quarto.org/) is an open-source publishing system that supports reproducible documents using Markdown and executable code. While rendered reports are already included in the repository, **Quarto is required to re-render them locally** to validate reproducibility. Installation instructions are available in the [Get Started Guide](https://quarto.org/docs/get-started/).

### Conda

[Conda](https://docs.conda.io/projects/conda/en/latest/index.html) is an environment and package manager used to handle software dependencies in isolated environments. This project uses Conda to ensure reproducibility and prevent library conflicts. Three environments are provided at the root of the repository:

- [`environment.yml`](./environment.yml): Core environment for executing the pipeline.
- [`environment-dev.yml`](./environment-dev.yml): Development environment for testing; includes additional packages beyond the core environment.
- [`environment-dev-gpu.yml`](./environment-dev-gpu.yml): GPU-compatible environment for use on the UBC Sockeye platform. Included for transparency; not intended for general use.

To install Conda, refer to the [User Guide](https://docs.conda.io/projects/conda/en/latest/user-guide/index.html). If you prefer a minimal installation, you can install [Miniconda3](https://docs.conda.io/en/latest/miniconda.html), which provides the same functionality with a smaller footprint.

For instructions on creating and activating environments, see the [`Quick Start Guide`](./notebooks/data_product_quickstart.ipynb).

### GNU Make

[GNU Make](https://www.gnu.org/software/make/) is a build automation tool that automatically determines which parts of a program or workflow need to be re-executed, based on file dependencies and modification times. It uses a `Makefile` to define rules and targets, making it easy to manage complex or repetitive tasks such as data processing, model training, and performance evaluation.

This project includes a [`Makefile`](./Makefile) to simplify tasks. See the [`Data Product Quick Start`](./notebooks/data_product_quickstart.ipynb) for further details.

If GNU Make is not already available on your personal computer, see [this guide](https://www.gnu.org/software/make/#download) to download it.

## Rendering the Reports

To generate any of the project reports as PDFs, run the following command in your terminal:

```bash
quarto render reports/<report_name>/report.qmd --to pdf
```

Replace `<report_name>` with one of the following:

- `proposal`: The proposal report
- `technical`: The technical report
- `final`: The final MDS report

For example, to render the technical report:
>>>>>>> 045b368a

```bash
quarto render reports/<report_name>/report.qmd --to pdf
```

<<<<<<< HEAD
Replace `<report_name>` with one of the following:

- `proposal`: The proposal report
- `technical`: The technical report
- `final`: The final MDS report

For example, to render the technical report:

```bash
quarto render reports/technical/report.qmd --to pdf
```

**Note:** Both Quarto and the development environment provided by `environment-dev.yml` **must** be installed prior to rendering the report.

## Running the Pipeline - QuickStart

To quickly get started with the project, you can refer to the [`QuickStart Guide`](./quickstart_guide.md). This provides a step-by-step guide on how to set up the environment, run the scripts, and visualize the results.
=======
**NOTE:** The report requires the full suite of trained models, feature selectors, and results from the GitHub repository to properly render. If you have deleted those files, you can recover them by running this command in your terminal, in the root of the repository:

```bash
git restore .
```

Additionally, make sure Quarto and the environment provided by `environment.yml` are installed prior to rendering the report.

## Running the Pipeline - Quick Start

To quickly get started with the project, you can refer to the [`Data Product Quick Start`](./notebooks/data_product_quickstart.ipynb). This provides a step-by-step guide on how to set up the environment and run scripts that preprocess the data and train the models.
>>>>>>> 045b368a
<|MERGE_RESOLUTION|>--- conflicted
+++ resolved
@@ -4,15 +4,10 @@
 [![License](https://img.shields.io/badge/License-GPL--3-blue)](./LICENSE)
 [![Python Version](https://img.shields.io/badge/Python-3.12.11-blue)](https://www.python.org/downloads/release/python-31211/)
 [![PyTorch Version](https://img.shields.io/badge/PyTorch-2.7.0-red)](https://pytorch.org/blog/pytorch-2-7/)
-<<<<<<< HEAD
-[![Report](https://img.shields.io/badge/Report-Technical-orange)](./reports/technical/report.pdf)
-=======
->>>>>>> 045b368a
 
 ## Summary
 
 ### Project Overview
-<<<<<<< HEAD
 
 Monitoring afforestation across hundreds of remote and ecologically diverse sites in Canada presents a significant challenge, particularly due to the weak spectral signals produced by sparse canopies during the early stages of tree growth. This project investigates the feasibility of leveraging remote sensing and machine learning to support large-scale forest restoration efforts.
 
@@ -115,127 +110,18 @@
 [Conda](https://docs.conda.io/projects/conda/en/latest/index.html) is an environment and package manager used to handle software dependencies in isolated environments. This project uses Conda to ensure reproducibility and prevent library conflicts. Three environments are provided at the root of the repository:
 
 - [`environment.yml`](./environment.yml): Core environment for executing the pipeline.
-- [`environment-dev.yml`](./environment-dev.yml): Development environment for testing and report generation; includes additional packages beyond the core environment.
+- [`environment-dev.yml`](./environment-dev.yml): Development environment for testing; includes additional packages beyond the core environment.
 - [`environment-dev-gpu.yml`](./environment-dev-gpu.yml): GPU-compatible environment for use on the UBC Sockeye platform. Included for transparency; not intended for general use.
 
 To install Conda, refer to the [User Guide](https://docs.conda.io/projects/conda/en/latest/user-guide/index.html). If you prefer a minimal installation, you can install [Miniconda3](https://docs.conda.io/en/latest/miniconda.html), which provides the same functionality with a smaller footprint.
 
 For instructions on creating and activating environments, see the [`QuickStart Guide`](./quickstart_guide.md).
 
-## Rendering the Reports
-
-To generate any of the project reports as PDFs, run the following command in your terminal:
-=======
-
-Monitoring afforestation across hundreds of remote and ecologically diverse sites in Canada presents a significant challenge, particularly due to the weak spectral signals produced by sparse canopies during the early stages of tree growth. This project investigates the feasibility of leveraging remote sensing and machine learning to support large-scale forest restoration efforts.
-
-We focus on two central research questions:
-
-1. Can satellite-derived vegetation indices and site-level data accurately predict tree survival over time in large-scale afforestation programs?
-2. What modeling approaches are most effective for this predictive task?
-
-Using data from Canada’s **2 Billion Trees** initiative, we trained a suite of classical machine learning models, including:
-
-- [Logistic Regression](https://scikit-learn.org/stable/modules/generated/sklearn.linear_model.LogisticRegression.html)
-- [Random Forest](https://scikit-learn.org/stable/modules/generated/sklearn.ensemble.RandomForestClassifier.html)  
-  via the [Scikit-learn](https://scikit-learn.org/stable/index.html) library
-- [Gradient Boosting Machine (GBM)](https://xgboost.readthedocs.io/en/latest/python/python_api.html#module-xgboost.sklearn)  
-  using the [XGBoost](https://xgboost.readthedocs.io/en/latest/index.html) library
-
-To better model the sequential and seasonal dynamics of vegetation indices, we further developed deep learning models using [PyTorch](https://pytorch.org/), specifically:
-
-- [Long Short-Term Memory (LSTM)](https://pytorch.org/docs/stable/generated/torch.nn.LSTM.html) networks
-- [Gated Recurrent Unit (GRU)](https://pytorch.org/docs/stable/generated/torch.nn.GRU.html) networks
-
-### Deliverables
-
-This project provides the following key deliverables:
-
-1. **Reproducible model pipeline**:  
-   A complete, tested, and modular pipeline for data preprocessing, model training, and performance evaluation, implemented in Python.  
-   Users can run the entire workflow via the provided [Makefile](./Makefile).  
-   See the [`Quick Start Guide`](./notebooks/data_product_quickstart.ipynb) for setup and usage instructions.
-
-2. **Technical report**:  
-   A comprehensive [technical report](./reports/technical/report.pdf) detailing the analysis, modeling approaches, results, and recommendations for future development.
-
-### Repository Structure
-
-The deliverables are organized into the following directories:
-
-- [`data/`](./data):  
-  Placeholder directories for the raw, interim (partially processed), and fully processed datasets:  
-  - [`raw/`](./data/raw): Unmodified source data  
-  - [`interim/`](./data/interim): Data after partial preprocessing  
-  - [`processed/`](./data/processed): Final cleaned dataset used for modeling  
-  
-  **Note:** Due to privacy restrictions, data is not included in the repository. To request access, please contact [Piotr Tompalski](https://github.com/ptompalski).
-
-- [`src/`](./src):  
-  Contains all core Python scripts used to run the full modeling pipeline. Subdirectories are organized by pipeline stage:
-  - [`data/`](./src/data):  
-    Scripts for data preprocessing, cleaning, and preparation prior to modeling.
-  - [`models/`](./src/models):  
-    Scripts for constructing untrained model instances (classical and deep learning).
-  - [`training/`](./src/training):  
-    Handles model training and hyperparameter tuning routines.
-  - [`slurm_jobs/`](./src/slurm_jobs):  
-    Job submission scripts for training deep learning models on the [UBC Sockeye Computing Platform](https://arc.ubc.ca/compute-storage/ubc-arc-sockeye), using the [Slurm](https://slurm.schedmd.com/overview.html) cluster manager.  
-    These are not required for local execution, but are included to support reproducibility and extension on high-performance computing systems.
-  - [`evaluation/`](./src/evaluation):  
-    Scripts for evaluating trained models using various classification metrics.
-
-- [`models/`](./models):  
-  Contains serialized model objects (`.joblib` for classical ML, `.pth` for deep learning).  
-  Models are grouped by the binary classification threshold used during training:  
-  - [`50/`](./models/50), [`60/`](./models/60), [`70/`](./models/70), [`80/`](./models/80)  
-    For example, a tuned Gradient Boosting model trained with a 70% survival threshold is saved at:  
-    `models/70/tuned_gradient_boosting.joblib`  
-
-  Each threshold folder also includes a `logs/` subdirectory with CSV files summarizing hyperparameter search results.
-  
-- [`results/`](./results):  
-  Stores model evaluation outputs, including `.csv` and `.joblib` files with key error metrics—such as confusion matrices, precision-recall (PR) and ROC curves, and $F_1$ scores.  
-  Results are organized by classification threshold, consistent with the structure of the [`models/`](./models) directory.
-
-- [`reports/`](./reports):  
-  Contains all documents and source files related to the three reports generated during the project:
-  - [`proposal/`](./reports/proposal):  
-    Includes the [proposal report](./reports/proposal/report.pdf), outlining the project's initial objectives, proposed methodology, and expected deliverables.
-  - [`technical/`](./reports/technical):  
-    Contains the [technical report](./reports/technical/report.pdf), which provides a detailed account of the full analysis—including methodology, modeling results, evaluation, and future directions.
-  - [`final/`](./reports/final):  
-    Includes the [MDS final report](./reports/final/report.pdf), a concise summary of the technical report, submitted for internal program assessment.
-
-- [`img/`](./img/):  
-  Contains plots, diagrams, and other visual assets used in the reports and documentation.
-
-- [`tests/`](./tests/):  
-  A comprehensive test suite for validating all core pipeline scripts, implemented using the [pytest](https://docs.pytest.org/en/stable/) framework.
-
-## Prerequisites
-
-### Quarto
-
-[Quarto](https://quarto.org/) is an open-source publishing system that supports reproducible documents using Markdown and executable code. While rendered reports are already included in the repository, **Quarto is required to re-render them locally** to validate reproducibility. Installation instructions are available in the [Get Started Guide](https://quarto.org/docs/get-started/).
-
-### Conda
-
-[Conda](https://docs.conda.io/projects/conda/en/latest/index.html) is an environment and package manager used to handle software dependencies in isolated environments. This project uses Conda to ensure reproducibility and prevent library conflicts. Three environments are provided at the root of the repository:
-
-- [`environment.yml`](./environment.yml): Core environment for executing the pipeline.
-- [`environment-dev.yml`](./environment-dev.yml): Development environment for testing; includes additional packages beyond the core environment.
-- [`environment-dev-gpu.yml`](./environment-dev-gpu.yml): GPU-compatible environment for use on the UBC Sockeye platform. Included for transparency; not intended for general use.
-
-To install Conda, refer to the [User Guide](https://docs.conda.io/projects/conda/en/latest/user-guide/index.html). If you prefer a minimal installation, you can install [Miniconda3](https://docs.conda.io/en/latest/miniconda.html), which provides the same functionality with a smaller footprint.
-
-For instructions on creating and activating environments, see the [`Quick Start Guide`](./notebooks/data_product_quickstart.ipynb).
-
 ### GNU Make
 
 [GNU Make](https://www.gnu.org/software/make/) is a build automation tool that automatically determines which parts of a program or workflow need to be re-executed, based on file dependencies and modification times. It uses a `Makefile` to define rules and targets, making it easy to manage complex or repetitive tasks such as data processing, model training, and performance evaluation.
 
-This project includes a [`Makefile`](./Makefile) to simplify tasks. See the [`Data Product Quick Start`](./notebooks/data_product_quickstart.ipynb) for further details.
+This project includes a [`Makefile`](./Makefile) to simplify tasks. See the [`QuickStart Guide`](./quickstart_guide.md) for further details.
 
 If GNU Make is not already available on your personal computer, see [this guide](https://www.gnu.org/software/make/#download) to download it.
 
@@ -254,31 +140,11 @@
 - `final`: The final MDS report
 
 For example, to render the technical report:
->>>>>>> 045b368a
-
-```bash
-quarto render reports/<report_name>/report.qmd --to pdf
-```
-
-<<<<<<< HEAD
-Replace `<report_name>` with one of the following:
-
-- `proposal`: The proposal report
-- `technical`: The technical report
-- `final`: The final MDS report
-
-For example, to render the technical report:
 
 ```bash
 quarto render reports/technical/report.qmd --to pdf
 ```
 
-**Note:** Both Quarto and the development environment provided by `environment-dev.yml` **must** be installed prior to rendering the report.
-
-## Running the Pipeline - QuickStart
-
-To quickly get started with the project, you can refer to the [`QuickStart Guide`](./quickstart_guide.md). This provides a step-by-step guide on how to set up the environment, run the scripts, and visualize the results.
-=======
 **NOTE:** The report requires the full suite of trained models, feature selectors, and results from the GitHub repository to properly render. If you have deleted those files, you can recover them by running this command in your terminal, in the root of the repository:
 
 ```bash
@@ -289,5 +155,4 @@
 
 ## Running the Pipeline - Quick Start
 
-To quickly get started with the project, you can refer to the [`Data Product Quick Start`](./notebooks/data_product_quickstart.ipynb). This provides a step-by-step guide on how to set up the environment and run scripts that preprocess the data and train the models.
->>>>>>> 045b368a
+To quickly get started with the project, you can refer to the [`QuickStart Guide`](./quickstart_guide.md). This provides a step-by-step guide on how to set up the environment and run scripts that preprocess the data and train the models.