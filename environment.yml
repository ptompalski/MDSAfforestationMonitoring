--- conflicted
+++ resolved
@@ -11,10 +11,7 @@
   - pandas=2.2.3
   - pyarrow=20.0.0
   - scikit-learn=1.6.1
-<<<<<<< HEAD
-=======
   - xgboost=3.0.0
->>>>>>> 1a3c9826
   - click=8.1.8
   - pip
   - pip:
