<<<<<<< HEAD
The dataset used in this study includes field-measured survival rates of afforested sites collected by Forest Ontario [@ubc2025remotesensing], as well as satellite data products from the Harmonized Landsat Sentinel-2 (HLS) project [@hls]. 

### Site Features
|Column Name|Description|
=======
## Data Description

The dataset used in this study includes field-measured survival rates of afforested sites collected by Forest Ontario, as well as satellite data products from the Harmonized Landsat Sentinel-2 (HLS) project. 

### Site Features
||Description|
>>>>>>> 9a7b8240
|-----|-----------|
|ID|Site ID|
|PixelID| Pixel ID|
|Area_ha|Area of Site|
|Season| Planting Year|
|PlantDt| Planting Date|
|prevUse| Previous Land Use of Site|
|Planted| Number of Trees Planted|
|SpcsCmp| Species Composition of Site|
|Type| Species Type of Site|
|SrvvR_1, ..., SrvvR_7| Field Measured Survival Rate at Year 1-7 (Target)|
|AsssD_1, ..., AssD_7| Date of Field Survival Rate Measurement|
|NmbrPlO| Number of Trees Originally Planted|
|NmbrPlR| Number of Trees Replanted|
|NmbrPlT| Total Number of Trees Planted|
|ImgDate| Image Date of the Remote Sensing Data|
|Year| Image Year of Remote Sensing Data|
|DOY| Day of Year of the Remote Sensing Data|

### Spectral Indicies
<<<<<<< HEAD
|Type|Index|Description|
|--|-----|-----------|
|Vegetation Index|NDVI | Normalized Difference Vegetation Index|
||SAVI |Soil-Adjusted Vegetation Index|
||MSAVI |Modified Soil-Adjusted Vegetation Index|
||EVI |Enhanced Vegetation Index|
||EVI2|Two-band Enhanced Vegetation Index|
|Water Index|NDWI |Normalized Difference Water Index|
|Fire Index|NBR |Normalized Burn Ratio|
|Tasseled Cap Transfored|TCB |Tasseled Cap Brightness|
||TCG |Tasseled Cap Greenness|
||TCW |Tasseled Cap Wetness|


### Out-of-range Values
During EDA, we noticed out-of-range values in the vegetation indices and survival rates. With the exception of TCB, TCW and TCG, the vegetation indices should range between -1 to 1 [@NDVI; @EVI2; @NDWI]. Survival rates should not exceed 100%. Out-of-range records will be removed from the dataset.


### Previous Land Use and Species Composition

Class imbalance was observed in `SpcsCmp`. With over 300 categories in `SpcsCmp`, it would not be practical to use it as a predictor for our model.  

Similarly, severe class imbalance was observed in `prevUse`, as such, it will also be excluded from our model. 

### Species Type
From `SpcsCmp`, we are able to impute the missing values in `Type`. Sites are classified as "Conifer" ("Deciduous") if $\ge 80 \%$ of the species are "Softwood" ("Hardwood"); otherwise, it would be classified as "Mixed" [@mixed]. 

As shown in @fig-diff_srvvR_vi, survival rates and spectral signals vary by species type, suggesting 'Type' could be a viable feature for our model. 

![Plot showing mean survival rate and vegetation index signals for different species types across Years 1, 2 and 5. There is a significant difference in the relationship between survival rate and spectral signals for different species types. Conifers show a weaker signal response to changes in survival rate. Deciduous shows the strongest response during the first two years. Mixed type shows a linear relationship between survival rate and spectral signal.](../../img/age_srvvR_vi.png){#fig-diff_srvvR_vi width=100%}


### Trends and Seasonality
From @fig-vi_seasonality, we observed clear seasonality in the spectral indices, where spectral signals peaked during the summer and dropped during winter. This would need to be accounted for during model development. 

![Plot showing seasonality in spectral indices.](../../img/vi_seasonality.png){#fig-vi_seasonality width=100%}

@fig-age_vi reveals a positive relationship between vegetation indices and tree age. Minimal changes in spectral signals are observed between ages 1 to 4, indicating potential difficulties in predicting the survival rates for younger trees. 

![Plot showing mean spectral signal by tree age. With the exception of TCB, the spectral signal increases with age. A negative relationship was observed for TCB due to lower surface brightness from canopy cover.](../../img/age_vi.png){#fig-age_vi width=100%}


### Collinearity
As shown in @fig-correlation, there is strong collinearity between the vegetation indices, except for TCB. 
The strongest correlation between survival rate and vegetation indices was observed in Year 7. 

![Correlation plot showing strong collinearity between vegetation indicies.](../../img/feat_target_correlation.png){#fig-correlation width=100%}
=======
|Index|Description|
|-----|-----------|
|NDVI | Normalized Difference Vegetation Index|
|SAVI |Soil-Adjusted Vegetation Index|
|MSAVI |Modified Soil-Adjusted Vegetation Index|
|EVI |Enhanced Vegetation Index|
|EVI2|Two-band Enhanced Vegetation Index|
|NDWI |Normalized Difference Water Index|
|NBR |Normalized Burn Ratio|
|TCB |Tasseled Cap Brightness|
|TCG |Tasseled Cap Greenness|
|TCW |Tasseled Cap Wetness|


### Out-of-range Values
During EDA, we noticed that there are out-of-range values in the vegetation indicies and survival rates. With the exception of TCB, TCW and TCG, the vegetation indicies should range between -1 to 1[@NDVI; @SAVI; @MSAVI; @EVI;  @EVI2; @NDWI; @NBR]. The survival rates should not exceed 100. We will be removing these out-of-range records from the dataset.


### Previous Land Use and Species Composition
Class imbalance was observed in 'SpcsCmp' column. Given that there are over 300 categories in 'SpcsCmp', it would not be practical for us to use this column as a predictor for our model.  

Severe class imbalance are also observed in the 'prevUse' column, as such, we would also not be using 'prevUse' as a predictor for our model.

### Species Type
From 'SpcsCmp', we are able to impute the species type. Sites are classified as Conifer(Deciduous) if the proportion of softwood(hardwood) species >= 80%, else, they would be classified as mixed. 

@fig-diff_srvvR_vi shows that survival rates and spectral indices differs by species type, suggesting that 'Type' would be a viable feature to use as predictor for our model. 

![Plot showing mean survival rate and vegetation index signals for different species type in Year 1, 2 and 5. There is significant difference in the relationship between survival rate and VI signals for different species type. Conifers has a smaller signal response to change in survival rate. Deciduous shows the strongest response in the first two years. Mixed type shows a linear relationship between survival rate the spectral signal.](../../img/age_srvvR_vi.png){#fig-diff_srvvR_vi width=100%}


### Trends and Seasonality
Clear seasonality was observed in the spectral indices, where the signals peaked during the summer and dropped during winter months (@fig-vi_seasonality). This would be something that we need to address in our model. 

![Plot showing seasonality in vegetation indices.](../../img/vi_seasonality.png){#fig-vi_seasonality width=100%}

@fig-age_vi also shows a positive relationship between vegetation indicies and tree age. Minimal change in vegetation indicies was observed between age 1 to age 4. Indicating potential difficulties in survival rate prediction for earlier years. 

![Plot showing mean spectral signal by tree age. With the exception of TCB, spectral signal increases as tree matures. A negative relationship was observed for TCB due to decreasing surface brightness as canopy cover increases.](../../img/age_vi.png){#fig-age_vi width=100%}


### Collinearity
From @fig-correlation, we observed strong collinearity between vegetation indices except for TCB. 
The strongest correlation between survival rate and vegetation indicies is observed in Year 7. 

![Correlation plot showing strong collinearity between vegetation indicies.](../../img/feat_target_correlation.png){#fig-correlation width=100%}

>>>>>>> 9a7b8240
<|MERGE_RESOLUTION|>--- conflicted
+++ resolved
@@ -1,16 +1,7 @@
-<<<<<<< HEAD
 The dataset used in this study includes field-measured survival rates of afforested sites collected by Forest Ontario [@ubc2025remotesensing], as well as satellite data products from the Harmonized Landsat Sentinel-2 (HLS) project [@hls]. 
 
 ### Site Features
 |Column Name|Description|
-=======
-## Data Description
-
-The dataset used in this study includes field-measured survival rates of afforested sites collected by Forest Ontario, as well as satellite data products from the Harmonized Landsat Sentinel-2 (HLS) project. 
-
-### Site Features
-||Description|
->>>>>>> 9a7b8240
 |-----|-----------|
 |ID|Site ID|
 |PixelID| Pixel ID|
@@ -31,7 +22,6 @@
 |DOY| Day of Year of the Remote Sensing Data|
 
 ### Spectral Indicies
-<<<<<<< HEAD
 |Type|Index|Description|
 |--|-----|-----------|
 |Vegetation Index|NDVI | Normalized Difference Vegetation Index|
@@ -78,53 +68,4 @@
 As shown in @fig-correlation, there is strong collinearity between the vegetation indices, except for TCB. 
 The strongest correlation between survival rate and vegetation indices was observed in Year 7. 
 
-![Correlation plot showing strong collinearity between vegetation indicies.](../../img/feat_target_correlation.png){#fig-correlation width=100%}
-=======
-|Index|Description|
-|-----|-----------|
-|NDVI | Normalized Difference Vegetation Index|
-|SAVI |Soil-Adjusted Vegetation Index|
-|MSAVI |Modified Soil-Adjusted Vegetation Index|
-|EVI |Enhanced Vegetation Index|
-|EVI2|Two-band Enhanced Vegetation Index|
-|NDWI |Normalized Difference Water Index|
-|NBR |Normalized Burn Ratio|
-|TCB |Tasseled Cap Brightness|
-|TCG |Tasseled Cap Greenness|
-|TCW |Tasseled Cap Wetness|
-
-
-### Out-of-range Values
-During EDA, we noticed that there are out-of-range values in the vegetation indicies and survival rates. With the exception of TCB, TCW and TCG, the vegetation indicies should range between -1 to 1[@NDVI; @SAVI; @MSAVI; @EVI;  @EVI2; @NDWI; @NBR]. The survival rates should not exceed 100. We will be removing these out-of-range records from the dataset.
-
-
-### Previous Land Use and Species Composition
-Class imbalance was observed in 'SpcsCmp' column. Given that there are over 300 categories in 'SpcsCmp', it would not be practical for us to use this column as a predictor for our model.  
-
-Severe class imbalance are also observed in the 'prevUse' column, as such, we would also not be using 'prevUse' as a predictor for our model.
-
-### Species Type
-From 'SpcsCmp', we are able to impute the species type. Sites are classified as Conifer(Deciduous) if the proportion of softwood(hardwood) species >= 80%, else, they would be classified as mixed. 
-
-@fig-diff_srvvR_vi shows that survival rates and spectral indices differs by species type, suggesting that 'Type' would be a viable feature to use as predictor for our model. 
-
-![Plot showing mean survival rate and vegetation index signals for different species type in Year 1, 2 and 5. There is significant difference in the relationship between survival rate and VI signals for different species type. Conifers has a smaller signal response to change in survival rate. Deciduous shows the strongest response in the first two years. Mixed type shows a linear relationship between survival rate the spectral signal.](../../img/age_srvvR_vi.png){#fig-diff_srvvR_vi width=100%}
-
-
-### Trends and Seasonality
-Clear seasonality was observed in the spectral indices, where the signals peaked during the summer and dropped during winter months (@fig-vi_seasonality). This would be something that we need to address in our model. 
-
-![Plot showing seasonality in vegetation indices.](../../img/vi_seasonality.png){#fig-vi_seasonality width=100%}
-
-@fig-age_vi also shows a positive relationship between vegetation indicies and tree age. Minimal change in vegetation indicies was observed between age 1 to age 4. Indicating potential difficulties in survival rate prediction for earlier years. 
-
-![Plot showing mean spectral signal by tree age. With the exception of TCB, spectral signal increases as tree matures. A negative relationship was observed for TCB due to decreasing surface brightness as canopy cover increases.](../../img/age_vi.png){#fig-age_vi width=100%}
-
-
-### Collinearity
-From @fig-correlation, we observed strong collinearity between vegetation indices except for TCB. 
-The strongest correlation between survival rate and vegetation indicies is observed in Year 7. 
-
-![Correlation plot showing strong collinearity between vegetation indicies.](../../img/feat_target_correlation.png){#fig-correlation width=100%}
-
->>>>>>> 9a7b8240
+![Correlation plot showing strong collinearity between vegetation indicies.](../../img/feat_target_correlation.png){#fig-correlation width=100%}