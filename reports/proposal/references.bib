@article{zeng2022optical,
  title={Optical vegetation indices for monitoring terrestrial ecosystems globally},
  author={Zeng, Yelu and Hao, Dalei and Huete, Alfredo and Dechant, Benjamin and Berry, Joe and Chen, Jing M and Joiner, Joanna and Frankenberg, Christian and Bond-Lamberty, Ben and Ryu, Youngryel and others},
  journal={Nature Reviews Earth \& Environment},
  volume={3},
  number={7},
  pages={477--493},
  year={2022},
  publisher={Nature Publishing Group UK London}
}

<<<<<<< HEAD
@misc{NDWI, 
url={https://eos.com/make-an-analysis/ndwi/}, 
journal={EOS Data Analytics}, 
year={2023}, 
month={Nov}
} 

@misc{MSAVI, 
url={https://eos.com/make-an-analysis/msavi/}, 
journal={EOS Data Analytics}, 
year={2025}, 
month=mar, 
language={en} 
}

@misc{NDVI, 
url={https://www.usgs.gov/special-topics/remote-sensing-phenology/science/ndvi-foundation-remote-sensing-phenology#:~:text=Although%20there%20are%20several%20vegetation,example%2C%200.1%20or%20less).}, 
journal={USGS}, 
year={2018}, 
month=nov, 
language={en} 
}

@misc{SAVI, 
url={https://pro.arcgis.com/en/pro-app/latest/arcpy/spatial-analyst/savi.htm#:~:text=The%20Soil%2DAdjusted%20Vegetation%20Index,values%20between%20%2D1.0%20and%201.0.&text=L%E2%80%94The%20amount%20of%20green%20vegetation%20cover.}, 
language={en} 
}

@misc{EVI, 
title={EVI (Enhanced Vegetation Index)}, 
url={https://custom-scripts.sentinel-hub.com/custom-scripts/sentinel-2/evi/#:~:text=Values%20description%3A%20The%20range%20of,generally%20around%200.20%20to%200.80.}, 
journal={Sentinel Hub Custom Scripts}, 
author={Sinergise, Sentinel-Hub By}, 
language={en-US} 
}

@article{EVI2,
  title={Quantifying surface gradients with a 2-band Enhanced Vegetation Index (EVI2)},
  author={Mondal, Pinki},
  journal={Ecological Indicators},
  volume={11},
  number={3},
  pages={918--924},
  year={2011},
  publisher={Elsevier}
}

@misc{NBR, 
url={https://docs.up42.com/help/spectral-indexes/nbr#:~:text=NBR%20ranges%20between%20%2D1%20and,have%20values%20close%20to%20zero.}, 
journal={UP42 Documentation}, 
language={en} 

=======
>>>>>>> 8590d1eb
@article{scikit-learn,
  title={Scikit-learn: Machine Learning in {P}ython},
  author={Pedregosa, Fabian and Varoquaux, Ga{\"e}l and Gramfort, Alexandre and Michel, Vincent and Thirion, Bertrand and Grisel, Olivier and Blondel, Mathieu and Prettenhofer, Peter and Weiss, Ron and Dubourg, Vincent and Vanderplas, Jake and Passos, Alexandre and Cournapeau, David and Brucher, Matthieu and Perrot, Matthieu and Duchesnay, {\'E}douard},
  journal={Journal of Machine Learning Research},
  volume={12},
  pages={2825--2830},
  year={2011},
  bibcode={2011JMLR...12.2825P}
}

@inproceedings{hoeting1998bayesian,
  title={Bayesian model averaging},
  author={Hoeting, Jennifer A and Madigan, David and Raftery, Adrian E and Volinsky, Chris T},
  booktitle={Proceedings of the AAAI workshop on integrating multiple learned models},
  volume={335},
  pages={77--83},
  year={1998},
  organization={Citeseer}
}

@misc{nrcan2021,
  title={2 Billion Trees Program},
  author={{Natural Resources Canada}},
  year={2021},
  url={https://www.canada.ca/en/campaign/2-billion-trees/2-billion-trees-program.html}
}

@misc{ubc2025remotesensing,
  author       = {{University of British Columbia Master of Data Science Program}},
  title        = {Remote Sensing for Forest Recovery},
  year         = {2025},
  howpublished = {\url{https://pages.github.ubc.ca/mds-2024-25/DSCI_591_capstone-proj_students/proposals/Remote_Sensing_for_Forest_Recovery.html}},
  note         = {Accessed: 2025-05-05}
}

@misc{canada2023_2bt_commitment,
  author       = {{Government of Canada}},
  title        = {2 Billion Trees Commitment},
  year         = {2023},
  howpublished = {\url{https://www.canada.ca/en/campaign/2-billion-trees.html}},
  note         = {Accessed: 2025-05-05}
}

@article{bergmuller2022predicting,
  title={Predicting tree mortality using spectral indices derived from multispectral UAV imagery},
  author={Bergm{\"u}ller, Kai O and Vanderwel, Mark C},
  journal={Remote Sensing},
  volume={14},
  number={9},
  pages={2195},
  year={2022},
  publisher={MDPI}
}

@inproceedings{paszke2019pytorch,
  title={PyTorch: An Imperative Style, High-Performance Deep Learning Library},
  author={Paszke, Adam and Gross, Sam and Massa, Francesco and Lerer, Adam and Bradbury, James and Chanan, Gregory and Killeen, Trevor and Lin, Zeming and Gimelshein, Natalia and Antiga, Luca and Desmaison, Alban and Kopf, Andreas and Yang, Edward and DeVito, Zachary and Raison, Martin and Tejani, Alykhan and Chilamkurthy, Sasank and Steiner, Benoit and Fang, Lu and Bai, Junjie and Chintala, Soumith},
  booktitle={Advances in Neural Information Processing Systems},
  volume={32},
  year={2019},
  publisher={Curran Associates, Inc.}
}<|MERGE_RESOLUTION|>--- conflicted
+++ resolved
@@ -9,7 +9,7 @@
   publisher={Nature Publishing Group UK London}
 }
 
-<<<<<<< HEAD
+
 @misc{NDWI, 
 url={https://eos.com/make-an-analysis/ndwi/}, 
 journal={EOS Data Analytics}, 
@@ -62,8 +62,7 @@
 journal={UP42 Documentation}, 
 language={en} 
 
-=======
->>>>>>> 8590d1eb
+
 @article{scikit-learn,
   title={Scikit-learn: Machine Learning in {P}ython},
   author={Pedregosa, Fabian and Varoquaux, Ga{\"e}l and Gramfort, Alexandre and Michel, Vincent and Thirion, Bertrand and Grisel, Olivier and Blondel, Mathieu and Prettenhofer, Peter and Weiss, Ron and Dubourg, Vincent and Vanderplas, Jake and Passos, Alexandre and Cournapeau, David and Brucher, Matthieu and Perrot, Matthieu and Duchesnay, {\'E}douard},
