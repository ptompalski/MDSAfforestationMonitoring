--- conflicted
+++ resolved
@@ -1,128 +1,126 @@
-<<<<<<< HEAD
-@misc{nrcan2021,
-  title={2 Billion Trees Program},
-  author={{Natural Resources Canada}},
-  year={2021},
-  url={https://www.canada.ca/en/campaign/2-billion-trees/2-billion-trees-program.html}
-}
-
-@misc{ubc2025remotesensing,
-  author       = {{University of British Columbia Master of Data Science Program}},
-  title        = {Remote Sensing for Forest Recovery},
-  year         = {2025},
-  howpublished = {\url{https://pages.github.ubc.ca/mds-2024-25/DSCI_591_capstone-proj_students/proposals/Remote_Sensing_for_Forest_Recovery.html}},
-  note         = {Accessed: 2025-05-05}
-=======
-@misc{ enwiki:logreg,
-    author = "{Wikipedia contributors}",
-    title = "Logistic regression --- {Wikipedia}{,} The Free Encyclopedia",
-    year = "2025",
-    url = "https://en.wikipedia.org/w/index.php?title=Logistic_regression&oldid=1291686859",
-    note = "[Online; accessed 12-June-2025]"
-}
-
-@inproceedings{xgboost, series={KDD ’16},
-   title={XGBoost: A Scalable Tree Boosting System},
-   url={http://dx.doi.org/10.1145/2939672.2939785},
-   DOI={10.1145/2939672.2939785},
-   booktitle={Proceedings of the 22nd ACM SIGKDD International Conference on Knowledge Discovery and Data Mining},
-   publisher={ACM},
-   author={Chen, Tianqi and Guestrin, Carlos},
-   year={2016},
-   month=aug, pages={785–794},
-   collection={KDD ’16} }
-
-@book{zhou2025ensemble,
-  title={Ensemble methods: foundations and algorithms},
-  author={Zhou, Zhi-Hua},
-  year={2025},
-  publisher={CRC press}
-}
-
-@article{scikit-learn,
-  title={Scikit-learn: Machine Learning in {P}ython},
-  author={Pedregosa, F. and Varoquaux, G. and Gramfort, A. and Michel, V.
-          and Thirion, B. and Grisel, O. and Blondel, M. and Prettenhofer, P.
-          and Weiss, R. and Dubourg, V. and Vanderplas, J. and Passos, A. and
-          Cournapeau, D. and Brucher, M. and Perrot, M. and Duchesnay, E.},
-  journal={Journal of Machine Learning Research},
-  volume={12},
-  pages={2825--2830},
-  year={2011}
-}
-
-@article{bergmuller2022predicting,
-  title={Predicting tree mortality using spectral indices derived from multispectral UAV imagery},
-  author={Bergm{\"u}ller, Kai O and Vanderwel, Mark C},
-  journal={Remote Sensing},
-  volume={14},
-  number={9},
-  pages={2195},
-  year={2022},
-  publisher={MDPI}
-}
-
-@inproceedings{paszke2019pytorch,
-  title={PyTorch: An Imperative Style, High-Performance Deep Learning Library},
-  author={Paszke, Adam and Gross, Sam and Massa, Francesco and Lerer, Adam and Bradbury, James and Chanan, Gregory and Killeen, Trevor and Lin, Zeming and Gimelshein, Natalia and Antiga, Luca and Desmaison, Alban and Kopf, Andreas and Yang, Edward and DeVito, Zachary and Raison, Martin and Tejani, Alykhan and Chilamkurthy, Sasank and Steiner, Benoit and Fang, Lu and Bai, Junjie and Chintala, Soumith},
-  booktitle={Advances in Neural Information Processing Systems},
-  volume={32},
-  year={2019},
-  publisher={Curran Associates, Inc.}
-}
-
-@misc{pascanu2013difficultytrainingrecurrentneural,
-      title={On the difficulty of training Recurrent Neural Networks}, 
-      author={Razvan Pascanu and Tomas Mikolov and Yoshua Bengio},
-      year={2013},
-      eprint={1211.5063},
-      archivePrefix={arXiv},
-      primaryClass={cs.LG},
-      url={https://arxiv.org/abs/1211.5063}, 
-}
-
-@misc{sak2014longshorttermmemorybased,
-      title={Long Short-Term Memory Based Recurrent Neural Network Architectures for Large Vocabulary Speech Recognition}, 
-      author={Haşim Sak and Andrew Senior and Françoise Beaufays},
-      year={2014},
-      eprint={1402.1128},
-      archivePrefix={arXiv},
-      primaryClass={cs.NE},
-      url={https://arxiv.org/abs/1402.1128}, 
-}
-
-@article{Ravanelli_2018,
-   title={Light Gated Recurrent Units for Speech Recognition},
-   volume={2},
-   ISSN={2471-285X},
-   url={http://dx.doi.org/10.1109/TETCI.2017.2762739},
-   DOI={10.1109/tetci.2017.2762739},
-   number={2},
-   journal={IEEE Transactions on Emerging Topics in Computational Intelligence},
-   publisher={Institute of Electrical and Electronics Engineers (IEEE)},
-   author={Ravanelli, Mirco and Brakel, Philemon and Omologo, Maurizio and Bengio, Yoshua},
-   year={2018},
-   month=apr, pages={92–102} }
-
-   @ARTICLE{7508408,
-  author={Greff, Klaus and Srivastava, Rupesh K. and Koutník, Jan and Steunebrink, Bas R. and Schmidhuber, Jürgen},
-  journal={IEEE Transactions on Neural Networks and Learning Systems}, 
-  title={LSTM: A Search Space Odyssey}, 
-  year={2017},
-  volume={28},
-  number={10},
-  pages={2222-2232},
-  keywords={Logic gates;Computer architecture;Training;Microprocessors;Speech recognition;Handwriting recognition;Recurrent neural networks;Functional ANalysis Of VAriance (fANOVA);long short-term memory (LSTM);random search;recurrent neural networks;sequence learning},
-  doi={10.1109/TNNLS.2016.2582924}}
-
-@incollection{NIPS2017_7062,
-title = {A Unified Approach to Interpreting Model Predictions},
-author = {Lundberg, Scott M and Lee, Su-In},
-booktitle = {Advances in Neural Information Processing Systems 30},
-editor = {I. Guyon and U. V. Luxburg and S. Bengio and H. Wallach and R. Fergus and S. Vishwanathan and R. Garnett},
-pages = {4765--4774},
-year = {2017},
-publisher = {Curran Associates, Inc.},
-url = {http://papers.nips.cc/paper/7062-a-unified-approach-to-interpreting-model-predictions.pdf}
-}
->>>>>>> a824f023
+@misc{nrcan2021,
+  title={2 Billion Trees Program},
+  author={{Natural Resources Canada}},
+  year={2021},
+  url={https://www.canada.ca/en/campaign/2-billion-trees/2-billion-trees-program.html}
+}
+
+@misc{ubc2025remotesensing,
+  author       = {{University of British Columbia Master of Data Science Program}},
+  title        = {Remote Sensing for Forest Recovery},
+  year         = {2025},
+  howpublished = {\url{https://pages.github.ubc.ca/mds-2024-25/DSCI_591_capstone-proj_students/proposals/Remote_Sensing_for_Forest_Recovery.html}},
+  note         = {Accessed: 2025-05-05}
+
+@misc{ enwiki:logreg,
+    author = "{Wikipedia contributors}",
+    title = "Logistic regression --- {Wikipedia}{,} The Free Encyclopedia",
+    year = "2025",
+    url = "https://en.wikipedia.org/w/index.php?title=Logistic_regression&oldid=1291686859",
+    note = "[Online; accessed 12-June-2025]"
+}
+
+@inproceedings{xgboost, series={KDD ’16},
+   title={XGBoost: A Scalable Tree Boosting System},
+   url={http://dx.doi.org/10.1145/2939672.2939785},
+   DOI={10.1145/2939672.2939785},
+   booktitle={Proceedings of the 22nd ACM SIGKDD International Conference on Knowledge Discovery and Data Mining},
+   publisher={ACM},
+   author={Chen, Tianqi and Guestrin, Carlos},
+   year={2016},
+   month=aug, pages={785–794},
+   collection={KDD ’16} }
+
+@book{zhou2025ensemble,
+  title={Ensemble methods: foundations and algorithms},
+  author={Zhou, Zhi-Hua},
+  year={2025},
+  publisher={CRC press}
+}
+
+@article{scikit-learn,
+  title={Scikit-learn: Machine Learning in {P}ython},
+  author={Pedregosa, F. and Varoquaux, G. and Gramfort, A. and Michel, V.
+          and Thirion, B. and Grisel, O. and Blondel, M. and Prettenhofer, P.
+          and Weiss, R. and Dubourg, V. and Vanderplas, J. and Passos, A. and
+          Cournapeau, D. and Brucher, M. and Perrot, M. and Duchesnay, E.},
+  journal={Journal of Machine Learning Research},
+  volume={12},
+  pages={2825--2830},
+  year={2011}
+}
+
+@article{bergmuller2022predicting,
+  title={Predicting tree mortality using spectral indices derived from multispectral UAV imagery},
+  author={Bergm{\"u}ller, Kai O and Vanderwel, Mark C},
+  journal={Remote Sensing},
+  volume={14},
+  number={9},
+  pages={2195},
+  year={2022},
+  publisher={MDPI}
+}
+
+@inproceedings{paszke2019pytorch,
+  title={PyTorch: An Imperative Style, High-Performance Deep Learning Library},
+  author={Paszke, Adam and Gross, Sam and Massa, Francesco and Lerer, Adam and Bradbury, James and Chanan, Gregory and Killeen, Trevor and Lin, Zeming and Gimelshein, Natalia and Antiga, Luca and Desmaison, Alban and Kopf, Andreas and Yang, Edward and DeVito, Zachary and Raison, Martin and Tejani, Alykhan and Chilamkurthy, Sasank and Steiner, Benoit and Fang, Lu and Bai, Junjie and Chintala, Soumith},
+  booktitle={Advances in Neural Information Processing Systems},
+  volume={32},
+  year={2019},
+  publisher={Curran Associates, Inc.}
+}
+
+@misc{pascanu2013difficultytrainingrecurrentneural,
+      title={On the difficulty of training Recurrent Neural Networks}, 
+      author={Razvan Pascanu and Tomas Mikolov and Yoshua Bengio},
+      year={2013},
+      eprint={1211.5063},
+      archivePrefix={arXiv},
+      primaryClass={cs.LG},
+      url={https://arxiv.org/abs/1211.5063}, 
+}
+
+@misc{sak2014longshorttermmemorybased,
+      title={Long Short-Term Memory Based Recurrent Neural Network Architectures for Large Vocabulary Speech Recognition}, 
+      author={Haşim Sak and Andrew Senior and Françoise Beaufays},
+      year={2014},
+      eprint={1402.1128},
+      archivePrefix={arXiv},
+      primaryClass={cs.NE},
+      url={https://arxiv.org/abs/1402.1128}, 
+}
+
+@article{Ravanelli_2018,
+   title={Light Gated Recurrent Units for Speech Recognition},
+   volume={2},
+   ISSN={2471-285X},
+   url={http://dx.doi.org/10.1109/TETCI.2017.2762739},
+   DOI={10.1109/tetci.2017.2762739},
+   number={2},
+   journal={IEEE Transactions on Emerging Topics in Computational Intelligence},
+   publisher={Institute of Electrical and Electronics Engineers (IEEE)},
+   author={Ravanelli, Mirco and Brakel, Philemon and Omologo, Maurizio and Bengio, Yoshua},
+   year={2018},
+   month=apr, pages={92–102} }
+
+@ARTICLE{7508408,
+  author={Greff, Klaus and Srivastava, Rupesh K. and Koutník, Jan and Steunebrink, Bas R. and Schmidhuber, Jürgen},
+  journal={IEEE Transactions on Neural Networks and Learning Systems}, 
+  title={LSTM: A Search Space Odyssey}, 
+  year={2017},
+  volume={28},
+  number={10},
+  pages={2222-2232},
+  keywords={Logic gates;Computer architecture;Training;Microprocessors;Speech recognition;Handwriting recognition;Recurrent neural networks;Functional ANalysis Of VAriance (fANOVA);long short-term memory (LSTM);random search;recurrent neural networks;sequence learning},
+  doi={10.1109/TNNLS.2016.2582924}}
+
+@incollection{NIPS2017_7062,
+title = {A Unified Approach to Interpreting Model Predictions},
+author = {Lundberg, Scott M and Lee, Su-In},
+booktitle = {Advances in Neural Information Processing Systems 30},
+editor = {I. Guyon and U. V. Luxburg and S. Bengio and H. Wallach and R. Fergus and S. Vishwanathan and R. Garnett},
+pages = {4765--4774},
+year = {2017},
+publisher = {Curran Associates, Inc.},
+url = {http://papers.nips.cc/paper/7062-a-unified-approach-to-interpreting-model-predictions.pdf}
+}