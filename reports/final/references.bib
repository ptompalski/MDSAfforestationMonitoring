--- conflicted
+++ resolved
@@ -134,7 +134,6 @@
     note = "[Online; accessed 12-June-2025]"
 }
 
-<<<<<<< HEAD
 @misc{Canada_2023,
   title={Government of Canada},
   url={https://www.canada.ca/en/campaign/2-billion-trees.html}, 
@@ -143,7 +142,6 @@
   year={2023}, 
   month={Aug}
 } 
-=======
 @software{reback2020pandas,
     author       = {The pandas development team},
     title        = {pandas-dev/pandas: Pandas},
@@ -153,5 +151,4 @@
     version      = {latest},
     doi          = {10.5281/zenodo.3509134},
     url          = {https://doi.org/10.5281/zenodo.3509134}
-}
->>>>>>> 8f26c355
+}