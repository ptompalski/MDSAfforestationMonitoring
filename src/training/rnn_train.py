import torch
import copy
import os
import click
import pandas as pd
import sys
import numpy as np
from torch.nn import Module
from torch.optim import Optimizer
from torch.utils.data import DataLoader, Dataset
sys.path.append(os.path.join(os.path.dirname(__file__), '..'))
from models.rnn import RNNSurvivalPredictor
from training.rnn_dataset import dataloader_wrapper

def train(model : Module, 
          train_dataloader : DataLoader, 
          valid_dataloader : DataLoader,
          train_set : Dataset, 
          valid_set : Dataset, 
          device : torch.device, 
          optimizer: Optimizer,
          criterion : Module, 
          epochs: int = 10, 
          patience: int = 5):
    """
    Training loop for rnn model. 
    
    Parameters 
    ----------
    model : torch.nn.Module
        The RNN model to train.
    train_dataloader : torch.utils.data.DataLoader
        DataLoader for training data.
    valid_dataloader : torch.utils.data.DataLoader
        DataLoader for validation data.
    train_set : torch.utils.data.Dataset
        Full training dataset.
    valid_set : torch.utils.data.Dataset
        Full validation dataset.
    device : torch.device
        Device on which to run the model (CPU or CUDA).
    optimizer : torch.optim.Optimizer
        Optimizer to use for updating model parameters.
    criterion : torch.nn.Module
        Loss function to use for backpropagation and evaluating model performance.
    epochs : int, optional, default=10
        Maximum number of training epochs.
    patience : int, optional, default=5
        Number of epochs to wait for improvement in validation loss before early stopping.
    
    Returns
    -------
    model : torch.nn.Module
        The trained RNN model

    """

    valid_losses = []
    print(f'Training Model on {epochs} epochs on {device}.')
    model.to(device, non_blocking=True)
    for epoch in range(epochs):
        train_set.reshuffle() # Reshuffle dataset to improve generalisation
        valid_set.reshuffle()  # Reshuffle dataset to improve generalisation
        
        # Training Loop
        model.train()
        total_train_loss = 0
        for batch in train_dataloader:
            optimizer.zero_grad()
            predictions = model(
                batch['sequence'].to(device, non_blocking=True),
                batch['sequence_length'],
                batch['site_features'].to(device, non_blocking=True)
                )
            train_loss = criterion(
                predictions,
                batch['target'].to(device, non_blocking=True)
            )
            train_loss.backward()
            optimizer.step()
            
            total_train_loss += train_loss.item()
        avg_train_loss = np.sqrt(total_train_loss / len(train_dataloader))
        
    
        # Validation Loop
        model.eval()
        total_valid_loss = 0
        with torch.no_grad():
            for batch in valid_dataloader:
                predictions = model(
                    batch['sequence'].to(device, non_blocking=True),
                    batch['sequence_length'],
                    batch['site_features'].to(device, non_blocking=True)
                )
                valid_loss = criterion(
                    predictions,
                    batch['target'].to(device, non_blocking=True)
                )
                total_valid_loss += valid_loss.item()
            avg_valid_loss = np.sqrt(total_valid_loss/len(valid_dataloader))
            valid_losses.append(avg_valid_loss)

        print(
            f"Epoch {epoch+1}: Train Loss = {avg_train_loss:.4f}, Valid Loss = {avg_valid_loss:.4f}")
        
        # Save the best model
        if epoch == 0 or avg_valid_loss < best_valid_loss:
            best_valid_loss = avg_valid_loss
            best_model = copy.deepcopy(model.state_dict())
<<<<<<< HEAD
=======

>>>>>>> 9172e27f
        
        # Early stopping check
        if epoch > 0 and avg_valid_loss > valid_losses[-2] * (1 + 1e-5):
            early_stopping_counter += 1
        else:
            early_stopping_counter = 0
        if early_stopping_counter >= patience:
            print(f"Early stopping triggered at epoch {epoch+1}")
            break
    return best_model


@click.command()
@click.option('--model_path', type=click.Path(exists=True), required=True, help='Path to model .pth file.')
@click.option('--output_path', type=click.Path(exists=False), required=True, help='Path to save the trained model.')
@click.option('--lookup_dir', type=click.Path(exists=True), required=True, help='Directory to lookup files.')
@click.option('--data_dir', type=click.Path(exists=True), required=True, help='Directory to sequence data files.')
@click.option('--lr', type=float, default=0.01, help='Learning Rate of Adam optimizer.')
@click.option('--batch_size', type=int, default=64, help='Batch size for model.')
@click.option('--epochs', type=int, default=10, help='Number of epochs to train the model on.')
@click.option('--patience', type=int, default=5, help='Early stopping patience.')
@click.option('--num_workers', type=int, default=0, help='Number of workers for dataloader.')
@click.option('--site_cols', type=str, default='', help='Site features to use in model.')
@click.option('--seq_cols', type=str, default='', help='Sequence features to use in model.')
def main(model_path,
         output_path,
         lookup_dir,
         data_dir,
         lr=0.01,
         batch_size=64,
         epochs=10,
         patience=5,
         num_workers=0,
         site_cols='',
         seq_cols=''):
    
    """
    Command Line Interface for training rnn model.
    """
    TRAIN_LOOKUP_PATH = os.path.join(lookup_dir, 'train_lookup.parquet')
    VALID_LOOKUP_PATH = os.path.join(lookup_dir, 'valid_lookup.parquet')

    # Process CLI input for site_cols to list of site features
    if site_cols == '':
        site_cols = ['Density', 'Type_Conifer', 'Type_Decidous', 'Age']
    else:
        site_cols = site_cols.split(',')
    
    # Process CLI input for seq_cols to list of sequence features
    if seq_cols == '':
        seq_cols = ['NDVI', 'SAVI', 'MSAVI', 'EVI', 'EVI2', 'NDWI', 'NBR',
                    'TCB', 'TCG', 'TCW', 'log_dt', 'neg_cos_DOY']
    else:
        seq_cols = seq_cols.split(',')
    
    # Transfer model and data to CUDA if available 
    device = torch.device("cuda" if torch.cuda.is_available() else 'cpu')

    # Load model
    checkpoint = torch.load(model_path)
    model = RNNSurvivalPredictor(**checkpoint["config"])
    model.load_state_dict(checkpoint["model_state_dict"])
    
    # Instantiate  optimizer, criterion, dataset and dataloader
    optimizer = torch.optim.Adam(model.parameters(), lr=lr)
    criterion = torch.nn.MSELoss()
    train_set, train_dataloader = dataloader_wrapper(
        lookup_dir=TRAIN_LOOKUP_PATH,
        seq_dir=data_dir,
        batch_size=batch_size,
        num_workers=num_workers,
        pin_memory=torch.cuda.is_available(),
        site_cols=site_cols,
        seq_cols=seq_cols
    )
    valid_set, valid_dataloader = dataloader_wrapper(
        lookup_dir=VALID_LOOKUP_PATH,
        seq_dir=data_dir,
        batch_size=batch_size,
        num_workers=num_workers,
        pin_memory=torch.cuda.is_available(),
        site_cols=site_cols,
        seq_cols=seq_cols
    )

    # Train model
    model = train(
        model=model,
        train_dataloader=train_dataloader,
        valid_dataloader=valid_dataloader,
        train_set=train_set,
        valid_set=valid_set,
        device=device,
        optimizer=optimizer,
        criterion=criterion,
        epochs=epochs,
        patience=patience
    )
    
    
    # Save model
    torch.save({
        "model_state_dict": model,
        "config": checkpoint["config"],
        "site_cols" : site_cols,
        "seq_cols" : seq_cols
    }, output_path)
    print(f'Training Complete, model saved to {output_path}.')

if __name__ == "__main__":
    main()<|MERGE_RESOLUTION|>--- conflicted
+++ resolved
@@ -108,10 +108,6 @@
         if epoch == 0 or avg_valid_loss < best_valid_loss:
             best_valid_loss = avg_valid_loss
             best_model = copy.deepcopy(model.state_dict())
-<<<<<<< HEAD
-=======
-
->>>>>>> 9172e27f
         
         # Early stopping check
         if epoch > 0 and avg_valid_loss > valid_losses[-2] * (1 + 1e-5):
