--- conflicted
+++ resolved
@@ -105,11 +105,8 @@
         # Save the best model
         if epoch == 0 or avg_valid_loss < best_valid_loss:
             best_valid_loss = avg_valid_loss
-<<<<<<< HEAD
             best_model = copy.deepcopy(model.state_dict())
-=======
-            best_model = model.state_dict()
->>>>>>> 1aec29f8
+
         
         # Early stopping check
         if epoch > 0 and avg_valid_loss > valid_losses[-2] * (1 + 1e-5):
