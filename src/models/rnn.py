import torch
import click
import os
from torch import nn
import torch.nn.utils.rnn as rnn_utils


class RNNSurvivalPredictor(nn.Module):
    """
    A recurrent neural network (RNN) model for survival prediction.
    This class implements a survival prediction model using either GRU or LSTM recurrent layers.
    It processes sequential data along with static site features to predict survival rates.
    Attributes:
        rnn_layers (int): Number of recurrent layers.
        rnn_hidden_size (int): Size of the hidden state in the RNN.
        rnn_type (str): Type of RNN to use ('GRU' or 'LSTM').
        rnn (nn.Module): The recurrent neural network layer (GRU or LSTM).
        activation (nn.ReLU): Activation function for the output.
        linear (nn.Linear): Linear layer for final prediction.
        dropout (nn.Dropout): Dropout layer for regularization.
    Args:
        input_size (int): The number of features in each time step of the input sequence.
        hidden_size (int): The size of the hidden state in the RNN.
        site_features_size (int): The number of static features per site.
        rnn_type (str, optional): The type of RNN to use ('GRU' or 'LSTM'). Defaults to "GRU".
        num_layers (int, optional): Number of recurrent layers. Defaults to 1.
        dropout_rate (float, optional): Dropout probability for regularization. Defaults to 0.2.
    """
    def __init__(self, input_size, hidden_size,
                 site_features_size, rnn_type="GRU",
                 num_layers=1, dropout_rate=0.2, concat_features=False):
        super(RNNSurvivalPredictor, self).__init__()

        self.rnn_layers = num_layers
        self.rnn_hidden_size = hidden_size
        self.rnn_type = rnn_type
        self.concat_features = concat_features

        if rnn_type not in ['GRU', 'LSTM']:
            raise ValueError("rnn_type must be either 'GRU' or 'LSTM'")

        if rnn_type == 'GRU':
            self.rnn = nn.GRU(input_size, hidden_size, num_layers=num_layers,
                              batch_first=True, dropout=dropout_rate if num_layers > 1 else 0)
        if self.rnn_type == 'LSTM':
            self.rnn = nn.LSTM(input_size, hidden_size, num_layers=num_layers,
                               batch_first=True, dropout=dropout_rate if num_layers > 1 else 0)
        self.activation = nn.ReLU()
        self.linear = nn.Linear(site_features_size + hidden_size if self.concat_features else hidden_size, 1)
        self.dropout = nn.Dropout(dropout_rate)

    def forward(self, sequence, sequence_length, site_features):
        batch_size = sequence.size(0)
        h0 = torch.zeros(self.rnn_layers, batch_size, self.rnn_hidden_size).to(sequence.device)

        packed_input = rnn_utils.pack_padded_sequence(
                        sequence,
                        sequence_length.long(),
                        batch_first=True,
                        enforce_sorted=False)

        if self.rnn_type == 'LSTM':
            c0 = torch.zeros(self.rnn_layers, batch_size, self.rnn_hidden_size).to(sequence.device)
            packed_output, (hn, cn) = self.rnn(packed_input, (h0, c0))
        else:
            packed_output, hn = self.rnn(packed_input, h0)

        last_hidden_state = hn[-1]
        concatenated_features = torch.cat((last_hidden_state, site_features), dim=1) if self.concat_features else last_hidden_state
        input_dropped = self.dropout(concatenated_features)
        hidden_output = self.activation(input_dropped)
        hidden_dropped = self.dropout(hidden_output)
        output = self.linear(hidden_dropped)

        clamped_output = torch.clamp(output, 0, 100)
        return clamped_output.squeeze()

@click.command()
@click.option('--input_size', type=int, required=True, help='Number of features in each time step of the input sequence')
@click.option('--hidden_size', type=int, required=True, help='Size of the hidden state in the RNN')
@click.option('--site_features_size', type=int, required=True, help='Number of static features per site')
@click.option('--rnn_type', type=click.Choice(['GRU', 'LSTM']), default='GRU', help='Type of RNN to use')
@click.option('--num_layers', type=int, default=1, help='Number of recurrent layers')
@click.option('--dropout_rate', type=float, default=0.2, help='Dropout probability for regularization')
@click.option('--concat_features', type=bool, default=False, help='Concatenate site features with RNN output')
@click.option('--output_dir', type=click.Path(file_okay=False), required=True, help='Directory to save the model')
def main(input_size, hidden_size, site_features_size, rnn_type, num_layers, dropout_rate, concat_features, output_dir):
    '''
    CLI for constructing a RNN based model pipelines.
    '''
    device = torch.device('cuda' if torch.cuda.is_available() else 'cpu')
    print(f"Using device: {device}")

    model = RNNSurvivalPredictor(input_size, hidden_size, site_features_size, rnn_type, num_layers, dropout_rate, concat_features)
    model = model.to(device)
    print(f"Model created with {model.rnn_layers} layers and {model.rnn_hidden_size} hidden size using {model.rnn_type}.")

    os.makedirs(output_dir, exist_ok=True)
<<<<<<< HEAD
    rnn_type = str.lower(rnn_type)
    model_filename = f"{rnn_type}_site_feats.pth" if concat_features else f"{rnn_type}_no_site_feats.pth"
=======
    
    model_name = 'gru' if rnn_type == 'GRU' else 'lstm'
    site_specs = 'site_feats' if concat_features else 'no_site_feats'
    model_filename = f"{model_name}_{site_specs}.pth"
    
>>>>>>> fe6f3a83
    model_path = os.path.join(output_dir, model_filename)
    try:
        torch.save(model, model_path)
        print(f"Model saved to {model_path}.")
    except Exception as e:
        print(f"Error saving model {e}")

if __name__ == "__main__":
    main()<|MERGE_RESOLUTION|>--- conflicted
+++ resolved
@@ -1,117 +1,114 @@
-import torch
-import click
-import os
-from torch import nn
-import torch.nn.utils.rnn as rnn_utils
-
-
-class RNNSurvivalPredictor(nn.Module):
-    """
-    A recurrent neural network (RNN) model for survival prediction.
-    This class implements a survival prediction model using either GRU or LSTM recurrent layers.
-    It processes sequential data along with static site features to predict survival rates.
-    Attributes:
-        rnn_layers (int): Number of recurrent layers.
-        rnn_hidden_size (int): Size of the hidden state in the RNN.
-        rnn_type (str): Type of RNN to use ('GRU' or 'LSTM').
-        rnn (nn.Module): The recurrent neural network layer (GRU or LSTM).
-        activation (nn.ReLU): Activation function for the output.
-        linear (nn.Linear): Linear layer for final prediction.
-        dropout (nn.Dropout): Dropout layer for regularization.
-    Args:
-        input_size (int): The number of features in each time step of the input sequence.
-        hidden_size (int): The size of the hidden state in the RNN.
-        site_features_size (int): The number of static features per site.
-        rnn_type (str, optional): The type of RNN to use ('GRU' or 'LSTM'). Defaults to "GRU".
-        num_layers (int, optional): Number of recurrent layers. Defaults to 1.
-        dropout_rate (float, optional): Dropout probability for regularization. Defaults to 0.2.
-    """
-    def __init__(self, input_size, hidden_size,
-                 site_features_size, rnn_type="GRU",
-                 num_layers=1, dropout_rate=0.2, concat_features=False):
-        super(RNNSurvivalPredictor, self).__init__()
-
-        self.rnn_layers = num_layers
-        self.rnn_hidden_size = hidden_size
-        self.rnn_type = rnn_type
-        self.concat_features = concat_features
-
-        if rnn_type not in ['GRU', 'LSTM']:
-            raise ValueError("rnn_type must be either 'GRU' or 'LSTM'")
-
-        if rnn_type == 'GRU':
-            self.rnn = nn.GRU(input_size, hidden_size, num_layers=num_layers,
-                              batch_first=True, dropout=dropout_rate if num_layers > 1 else 0)
-        if self.rnn_type == 'LSTM':
-            self.rnn = nn.LSTM(input_size, hidden_size, num_layers=num_layers,
-                               batch_first=True, dropout=dropout_rate if num_layers > 1 else 0)
-        self.activation = nn.ReLU()
-        self.linear = nn.Linear(site_features_size + hidden_size if self.concat_features else hidden_size, 1)
-        self.dropout = nn.Dropout(dropout_rate)
-
-    def forward(self, sequence, sequence_length, site_features):
-        batch_size = sequence.size(0)
-        h0 = torch.zeros(self.rnn_layers, batch_size, self.rnn_hidden_size).to(sequence.device)
-
-        packed_input = rnn_utils.pack_padded_sequence(
-                        sequence,
-                        sequence_length.long(),
-                        batch_first=True,
-                        enforce_sorted=False)
-
-        if self.rnn_type == 'LSTM':
-            c0 = torch.zeros(self.rnn_layers, batch_size, self.rnn_hidden_size).to(sequence.device)
-            packed_output, (hn, cn) = self.rnn(packed_input, (h0, c0))
-        else:
-            packed_output, hn = self.rnn(packed_input, h0)
-
-        last_hidden_state = hn[-1]
-        concatenated_features = torch.cat((last_hidden_state, site_features), dim=1) if self.concat_features else last_hidden_state
-        input_dropped = self.dropout(concatenated_features)
-        hidden_output = self.activation(input_dropped)
-        hidden_dropped = self.dropout(hidden_output)
-        output = self.linear(hidden_dropped)
-
-        clamped_output = torch.clamp(output, 0, 100)
-        return clamped_output.squeeze()
-
-@click.command()
-@click.option('--input_size', type=int, required=True, help='Number of features in each time step of the input sequence')
-@click.option('--hidden_size', type=int, required=True, help='Size of the hidden state in the RNN')
-@click.option('--site_features_size', type=int, required=True, help='Number of static features per site')
-@click.option('--rnn_type', type=click.Choice(['GRU', 'LSTM']), default='GRU', help='Type of RNN to use')
-@click.option('--num_layers', type=int, default=1, help='Number of recurrent layers')
-@click.option('--dropout_rate', type=float, default=0.2, help='Dropout probability for regularization')
-@click.option('--concat_features', type=bool, default=False, help='Concatenate site features with RNN output')
-@click.option('--output_dir', type=click.Path(file_okay=False), required=True, help='Directory to save the model')
-def main(input_size, hidden_size, site_features_size, rnn_type, num_layers, dropout_rate, concat_features, output_dir):
-    '''
-    CLI for constructing a RNN based model pipelines.
-    '''
-    device = torch.device('cuda' if torch.cuda.is_available() else 'cpu')
-    print(f"Using device: {device}")
-
-    model = RNNSurvivalPredictor(input_size, hidden_size, site_features_size, rnn_type, num_layers, dropout_rate, concat_features)
-    model = model.to(device)
-    print(f"Model created with {model.rnn_layers} layers and {model.rnn_hidden_size} hidden size using {model.rnn_type}.")
-
-    os.makedirs(output_dir, exist_ok=True)
-<<<<<<< HEAD
-    rnn_type = str.lower(rnn_type)
-    model_filename = f"{rnn_type}_site_feats.pth" if concat_features else f"{rnn_type}_no_site_feats.pth"
-=======
-    
-    model_name = 'gru' if rnn_type == 'GRU' else 'lstm'
-    site_specs = 'site_feats' if concat_features else 'no_site_feats'
-    model_filename = f"{model_name}_{site_specs}.pth"
-    
->>>>>>> fe6f3a83
-    model_path = os.path.join(output_dir, model_filename)
-    try:
-        torch.save(model, model_path)
-        print(f"Model saved to {model_path}.")
-    except Exception as e:
-        print(f"Error saving model {e}")
-
-if __name__ == "__main__":
+import torch
+import click
+import os
+from torch import nn
+import torch.nn.utils.rnn as rnn_utils
+
+
+class RNNSurvivalPredictor(nn.Module):
+    """
+    A recurrent neural network (RNN) model for survival prediction.
+    This class implements a survival prediction model using either GRU or LSTM recurrent layers.
+    It processes sequential data along with static site features to predict survival rates.
+    Attributes:
+        rnn_layers (int): Number of recurrent layers.
+        rnn_hidden_size (int): Size of the hidden state in the RNN.
+        rnn_type (str): Type of RNN to use ('GRU' or 'LSTM').
+        rnn (nn.Module): The recurrent neural network layer (GRU or LSTM).
+        activation (nn.ReLU): Activation function for the output.
+        linear (nn.Linear): Linear layer for final prediction.
+        dropout (nn.Dropout): Dropout layer for regularization.
+    Args:
+        input_size (int): The number of features in each time step of the input sequence.
+        hidden_size (int): The size of the hidden state in the RNN.
+        site_features_size (int): The number of static features per site.
+        rnn_type (str, optional): The type of RNN to use ('GRU' or 'LSTM'). Defaults to "GRU".
+        num_layers (int, optional): Number of recurrent layers. Defaults to 1.
+        dropout_rate (float, optional): Dropout probability for regularization. Defaults to 0.2.
+    """
+    def __init__(self, input_size, hidden_size,
+                 site_features_size, rnn_type="GRU",
+                 num_layers=1, dropout_rate=0.2, concat_features=False):
+        super(RNNSurvivalPredictor, self).__init__()
+
+        self.rnn_layers = num_layers
+        self.rnn_hidden_size = hidden_size
+        self.rnn_type = rnn_type
+        self.concat_features = concat_features
+
+        if rnn_type not in ['GRU', 'LSTM']:
+            raise ValueError("rnn_type must be either 'GRU' or 'LSTM'")
+
+        if rnn_type == 'GRU':
+            self.rnn = nn.GRU(input_size, hidden_size, num_layers=num_layers,
+                              batch_first=True, dropout=dropout_rate if num_layers > 1 else 0)
+        if self.rnn_type == 'LSTM':
+            self.rnn = nn.LSTM(input_size, hidden_size, num_layers=num_layers,
+                               batch_first=True, dropout=dropout_rate if num_layers > 1 else 0)
+        self.activation = nn.ReLU()
+        self.linear = nn.Linear(site_features_size + hidden_size if self.concat_features else hidden_size, 1)
+        self.dropout = nn.Dropout(dropout_rate)
+
+    def forward(self, sequence, sequence_length, site_features):
+        batch_size = sequence.size(0)
+        h0 = torch.zeros(self.rnn_layers, batch_size, self.rnn_hidden_size).to(sequence.device)
+
+        packed_input = rnn_utils.pack_padded_sequence(
+                        sequence,
+                        sequence_length.long(),
+                        batch_first=True,
+                        enforce_sorted=False)
+
+        if self.rnn_type == 'LSTM':
+            c0 = torch.zeros(self.rnn_layers, batch_size, self.rnn_hidden_size).to(sequence.device)
+            packed_output, (hn, cn) = self.rnn(packed_input, (h0, c0))
+        else:
+            packed_output, hn = self.rnn(packed_input, h0)
+
+        last_hidden_state = hn[-1]
+        concatenated_features = torch.cat((last_hidden_state, site_features), dim=1) if self.concat_features else last_hidden_state
+        input_dropped = self.dropout(concatenated_features)
+        hidden_output = self.activation(input_dropped)
+        hidden_dropped = self.dropout(hidden_output)
+        output = self.linear(hidden_dropped)
+
+        clamped_output = torch.clamp(output, 0, 100)
+        return clamped_output.squeeze()
+
+@click.command()
+@click.option('--input_size', type=int, required=True, help='Number of features in each time step of the input sequence')
+@click.option('--hidden_size', type=int, required=True, help='Size of the hidden state in the RNN')
+@click.option('--site_features_size', type=int, required=True, help='Number of static features per site')
+@click.option('--rnn_type', type=click.Choice(['GRU', 'LSTM']), default='GRU', help='Type of RNN to use')
+@click.option('--num_layers', type=int, default=1, help='Number of recurrent layers')
+@click.option('--dropout_rate', type=float, default=0.2, help='Dropout probability for regularization')
+@click.option('--concat_features', type=bool, default=False, help='Concatenate site features with RNN output')
+@click.option('--output_dir', type=click.Path(file_okay=False), required=True, help='Directory to save the model')
+def main(input_size, hidden_size, site_features_size, rnn_type, num_layers, dropout_rate, concat_features, output_dir):
+    '''
+    CLI for constructing a RNN based model pipelines.
+    '''
+    device = torch.device('cuda' if torch.cuda.is_available() else 'cpu')
+    print(f"Using device: {device}")
+
+    model = RNNSurvivalPredictor(input_size, hidden_size, site_features_size, rnn_type, num_layers, dropout_rate, concat_features)
+    model = model.to(device)
+    print(f"Model created with {model.rnn_layers} layers and {model.rnn_hidden_size} hidden size using {model.rnn_type}.")
+
+    os.makedirs(output_dir, exist_ok=True)
+
+    
+    model_name = 'gru' if rnn_type == 'GRU' else 'lstm'
+    site_specs = 'site_feats' if concat_features else 'no_site_feats'
+    model_filename = f"{model_name}_{site_specs}.pth"
+    
+
+    model_path = os.path.join(output_dir, model_filename)
+    try:
+        torch.save(model, model_path)
+        print(f"Model saved to {model_path}.")
+    except Exception as e:
+        print(f"Error saving model {e}")
+
+if __name__ == "__main__":
     main()