--- conflicted
+++ resolved
@@ -78,11 +78,9 @@
     ), 'Type'] = df.loc[df['NmbrPlR'].isna(), 'SpcsCmp'].apply(classify_species)
     
     # Drop unnecessary columns
-<<<<<<< HEAD
+
     df = df.drop(['NmbrPlO', 'NmbrPlR', 'NmbrPlT', 'prevUse', 'SpcsCmp','PlantDt','Year', 'DOY'], axis=1)
-=======
-    df = df.drop(['NmbrPlO', 'NmbrPlR', 'NmbrPlT', 'prevUse', 'SpcsCmp','PlantDt','ImgDate'], axis=1)
->>>>>>> 82cc88de
+
 
     return df
 
