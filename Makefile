.PHONY: clean

all: run_pipeline

load_data: 
	python src/data/load_data.py \
		--input_path=data/raw/AfforestationAssessmentDataUBCCapstone.rds \
    	--output_dir=data/raw/

clean_data:
	python src/data/preprocess_features.py \
		--input_path=data/raw/raw_data.parquet \
    	--output_dir=data/processed/

preprocess_data:
	python src/data/pivot_data.py \
		--input_path=data/processed/clean_feats_data.parquet \
		--output_dir=data/interim/ \
		--day_range=15 \
		--threshold=0.5

data_split:
	python src/data/data_split.py \
        --input_path=data/interim/processed_data50.parquet \
    	--output_dir=data/processed/ 

test:
	pytest

<<<<<<< HEAD
test:
	pytest

=======
>>>>>>> d63d5239
clean:
<|MERGE_RESOLUTION|>--- conflicted
+++ resolved
@@ -1,36 +1,30 @@
-.PHONY: clean
-
-all: run_pipeline
-
-load_data: 
-	python src/data/load_data.py \
-		--input_path=data/raw/AfforestationAssessmentDataUBCCapstone.rds \
-    	--output_dir=data/raw/
-
-clean_data:
-	python src/data/preprocess_features.py \
-		--input_path=data/raw/raw_data.parquet \
-    	--output_dir=data/processed/
-
-preprocess_data:
-	python src/data/pivot_data.py \
-		--input_path=data/processed/clean_feats_data.parquet \
-		--output_dir=data/interim/ \
-		--day_range=15 \
-		--threshold=0.5
-
-data_split:
-	python src/data/data_split.py \
-        --input_path=data/interim/processed_data50.parquet \
-    	--output_dir=data/processed/ 
-
-test:
-	pytest
-
-<<<<<<< HEAD
-test:
-	pytest
-
-=======
->>>>>>> d63d5239
-clean:
+.PHONY: clean
+
+all: run_pipeline
+
+load_data: 
+	python src/data/load_data.py \
+		--input_path=data/raw/AfforestationAssessmentDataUBCCapstone.rds \
+    	--output_dir=data/raw/
+
+clean_data:
+	python src/data/preprocess_features.py \
+		--input_path=data/raw/raw_data.parquet \
+    	--output_dir=data/processed/
+
+preprocess_data:
+	python src/data/pivot_data.py \
+		--input_path=data/processed/clean_feats_data.parquet \
+		--output_dir=data/interim/ \
+		--day_range=15 \
+		--threshold=0.5
+
+data_split:
+	python src/data/data_split.py \
+        --input_path=data/interim/processed_data50.parquet \
+    	--output_dir=data/processed/ 
+
+test:
+	pytest
+
+clean: